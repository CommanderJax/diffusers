--- conflicted
+++ resolved
@@ -617,7 +617,6 @@
         # There is a small discrepancy at the image borders vs. a fully batched version.
         assert np.abs(image_sliced - image).max() < 4e-3
 
-<<<<<<< HEAD
     def test_stable_diffusion_vae_tiling(self):
         torch.cuda.reset_peak_memory_stats()
         model_id = "CompVis/stable-diffusion-v1-4"
@@ -670,14 +669,8 @@
         assert mem_bytes > 4e9
         assert np.abs(image_chunked.flatten() - image.flatten()).max() < 1e-2
 
-    def test_stable_diffusion_text2img_pipeline_fp16(self):
-        torch.cuda.reset_peak_memory_stats()
-        model_id = "CompVis/stable-diffusion-v1-4"
-        pipe = StableDiffusionPipeline.from_pretrained(model_id, revision="fp16", torch_dtype=torch.float16)
-=======
     def test_stable_diffusion_fp16_vs_autocast(self):
         pipe = StableDiffusionPipeline.from_pretrained("CompVis/stable-diffusion-v1-4", torch_dtype=torch.float16)
->>>>>>> 9f8c915a
         pipe = pipe.to(torch_device)
         pipe.set_progress_bar_config(disable=None)
 
