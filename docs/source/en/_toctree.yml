- sections:
  - local: index
    title: 🧨 Diffusers
  - local: quicktour
    title: Quicktour
  - local: stable_diffusion
    title: Effective and efficient diffusion
  - local: installation
    title: Installation
  title: Get started
- sections:
  - local: tutorials/tutorial_overview
    title: Overview
  - local: using-diffusers/write_own_pipeline
    title: Understanding models and schedulers
  - local: tutorials/autopipeline
    title: AutoPipeline
  - local: tutorials/basic_training
    title: Train a diffusion model
  - local: tutorials/using_peft_for_inference
    title: Inference with PEFT
  title: Tutorials
- sections:
  - sections:
    - local: using-diffusers/loading_overview
      title: Overview
    - local: using-diffusers/loading
      title: Load pipelines, models, and schedulers
    - local: using-diffusers/schedulers
      title: Load and compare different schedulers
    - local: using-diffusers/custom_pipeline_overview
      title: Load community pipelines
    - local: using-diffusers/using_safetensors
      title: Load safetensors
    - local: using-diffusers/other-formats
      title: Load different Stable Diffusion formats
    - local: using-diffusers/loading_adapters
      title: Load adapters
    - local: using-diffusers/push_to_hub
      title: Push files to the Hub
    title: Loading & Hub
  - sections:
    - local: using-diffusers/unconditional_image_generation
      title: Unconditional image generation
    - local: using-diffusers/conditional_image_generation
      title: Text-to-image
    - local: using-diffusers/img2img
      title: Image-to-image
    - local: using-diffusers/inpaint
      title: Inpainting
    - local: using-diffusers/depth2img
      title: Depth-to-image
    title: Tasks
  - sections:
    - local: using-diffusers/textual_inversion_inference
      title: Textual inversion
    - local: training/distributed_inference
      title: Distributed inference with multiple GPUs
    - local: using-diffusers/reusing_seeds
      title: Improve image quality with deterministic generation
    - local: using-diffusers/control_brightness
      title: Control image brightness
    - local: using-diffusers/weighted_prompts
      title: Prompt weighting
    - local: using-diffusers/freeu
      title: Improve generation quality with FreeU
    title: Techniques
  - sections:
    - local: using-diffusers/pipeline_overview
      title: Overview
    - local: using-diffusers/sdxl
      title: Stable Diffusion XL
    - local: using-diffusers/controlnet
      title: ControlNet
    - local: using-diffusers/shap-e
      title: Shap-E
    - local: using-diffusers/diffedit
      title: DiffEdit
    - local: using-diffusers/distilled_sd
      title: Distilled Stable Diffusion inference
    - local: using-diffusers/reproducibility
      title: Create reproducible pipelines
    - local: using-diffusers/custom_pipeline_examples
      title: Community pipelines
    - local: using-diffusers/contribute_pipeline
      title: Contribute a community pipeline
    title: Specific pipeline examples
  - sections:
    - local: training/overview
      title: Overview
    - local: training/create_dataset
      title: Create a dataset for training
    - local: training/adapt_a_model
      title: Adapt a model to a new task
    - local: training/unconditional_training
      title: Unconditional image generation
    - local: training/text_inversion
      title: Textual Inversion
    - local: training/dreambooth
      title: DreamBooth
    - local: training/text2image
      title: Text-to-image
    - local: training/lora
      title: Low-Rank Adaptation of Large Language Models (LoRA)
    - local: training/controlnet
      title: ControlNet
    - local: training/instructpix2pix
      title: InstructPix2Pix Training
    - local: training/custom_diffusion
      title: Custom Diffusion
    - local: training/t2i_adapters
      title: T2I-Adapters
    - local: training/ddpo
      title: Reinforcement learning training with DDPO
    title: Training
  - sections:
    - local: using-diffusers/other-modalities
      title: Other Modalities
    title: Taking Diffusers Beyond Images
  title: Using Diffusers
- sections:
  - local: optimization/opt_overview
    title: Overview
  - sections:
    - local: optimization/fp16
      title: Speed up inference
    - local: optimization/memory
      title: Reduce memory usage
    - local: optimization/torch2.0
      title: Torch 2.0
    - local: optimization/xformers
      title: xFormers
    - local: optimization/tome
      title: Token merging
    title: General optimizations
  - sections:
    - local: using-diffusers/stable_diffusion_jax_how_to
      title: JAX/Flax
    - local: optimization/onnx
      title: ONNX
    - local: optimization/open_vino
      title: OpenVINO
    - local: optimization/coreml
      title: Core ML
    title: Optimized model types
  - sections:
    - local: optimization/mps
      title: Metal Performance Shaders (MPS)
    - local: optimization/habana
      title: Habana Gaudi
    title: Optimized hardware
  title: Optimization
- sections:
  - local: conceptual/philosophy
    title: Philosophy
  - local: using-diffusers/controlling_generation
    title: Controlled generation
  - local: conceptual/contribution
    title: How to contribute?
  - local: conceptual/ethical_guidelines
    title: Diffusers' Ethical Guidelines
  - local: conceptual/evaluation
    title: Evaluating Diffusion Models
  title: Conceptual Guides
- sections:
  - sections:
<<<<<<< HEAD
    - local: api/activations
      title: Custom activation functions
    - local: api/normalization
      title: Custom normalization layers
    - local: api/workflows
      title: Shareable workflows
    - local: api/attnprocessor
      title: Attention Processor
    - local: api/logging
      title: Logging
=======
>>>>>>> 9135e54e
    - local: api/configuration
      title: Configuration
    - local: api/loaders
      title: Loaders
    - local: api/logging
      title: Logging
    - local: api/outputs
      title: Outputs
    title: Main Classes
  - sections:
    - local: api/models/overview
      title: Overview
    - local: api/models/unet
      title: UNet1DModel
    - local: api/models/unet2d
      title: UNet2DModel
    - local: api/models/unet2d-cond
      title: UNet2DConditionModel
    - local: api/models/unet3d-cond
      title: UNet3DConditionModel
    - local: api/models/vq
      title: VQModel
    - local: api/models/autoencoderkl
      title: AutoencoderKL
    - local: api/models/asymmetricautoencoderkl
      title: AsymmetricAutoencoderKL
    - local: api/models/autoencoder_tiny
      title: Tiny AutoEncoder
    - local: api/models/transformer2d
      title: Transformer2D
    - local: api/models/transformer_temporal
      title: Transformer Temporal
    - local: api/models/prior_transformer
      title: Prior Transformer
    - local: api/models/controlnet
      title: ControlNet
    title: Models
  - sections:
    - local: api/pipelines/overview
      title: Overview
    - local: api/pipelines/alt_diffusion
      title: AltDiffusion
    - local: api/pipelines/attend_and_excite
      title: Attend-and-Excite
    - local: api/pipelines/audio_diffusion
      title: Audio Diffusion
    - local: api/pipelines/audioldm
      title: AudioLDM
    - local: api/pipelines/audioldm2
      title: AudioLDM 2
    - local: api/pipelines/auto_pipeline
      title: AutoPipeline
    - local: api/pipelines/blip_diffusion
      title: BLIP Diffusion
    - local: api/pipelines/consistency_models
      title: Consistency Models
    - local: api/pipelines/controlnet
      title: ControlNet
    - local: api/pipelines/controlnet_sdxl
      title: ControlNet with Stable Diffusion XL
    - local: api/pipelines/cycle_diffusion
      title: Cycle Diffusion
    - local: api/pipelines/dance_diffusion
      title: Dance Diffusion
    - local: api/pipelines/ddim
      title: DDIM
    - local: api/pipelines/ddpm
      title: DDPM
    - local: api/pipelines/deepfloyd_if
      title: DeepFloyd IF
    - local: api/pipelines/diffedit
      title: DiffEdit
    - local: api/pipelines/dit
      title: DiT
    - local: api/pipelines/pix2pix
      title: InstructPix2Pix
    - local: api/pipelines/kandinsky
      title: Kandinsky
    - local: api/pipelines/kandinsky_v22
      title: Kandinsky 2.2
    - local: api/pipelines/latent_consistency_models
      title: Latent Consistency Models
    - local: api/pipelines/latent_diffusion
      title: Latent Diffusion
    - local: api/pipelines/panorama
      title: MultiDiffusion
    - local: api/pipelines/musicldm
      title: MusicLDM
    - local: api/pipelines/paint_by_example
      title: PaintByExample
    - local: api/pipelines/paradigms
      title: Parallel Sampling of Diffusion Models
    - local: api/pipelines/pix2pix_zero
      title: Pix2Pix Zero
    - local: api/pipelines/pndm
      title: PNDM
    - local: api/pipelines/repaint
      title: RePaint
    - local: api/pipelines/score_sde_ve
      title: Score SDE VE
    - local: api/pipelines/self_attention_guidance
      title: Self-Attention Guidance
    - local: api/pipelines/semantic_stable_diffusion
      title: Semantic Guidance
    - local: api/pipelines/shap_e
      title: Shap-E
    - local: api/pipelines/spectrogram_diffusion
      title: Spectrogram Diffusion
    - sections:
      - local: api/pipelines/stable_diffusion/overview
        title: Overview
      - local: api/pipelines/stable_diffusion/text2img
        title: Text-to-image
      - local: api/pipelines/stable_diffusion/img2img
        title: Image-to-image
      - local: api/pipelines/stable_diffusion/inpaint
        title: Inpainting
      - local: api/pipelines/stable_diffusion/depth2img
        title: Depth-to-image
      - local: api/pipelines/stable_diffusion/image_variation
        title: Image variation
      - local: api/pipelines/stable_diffusion/stable_diffusion_safe
        title: Safe Stable Diffusion
      - local: api/pipelines/stable_diffusion/stable_diffusion_2
        title: Stable Diffusion 2
      - local: api/pipelines/stable_diffusion/stable_diffusion_xl
        title: Stable Diffusion XL
      - local: api/pipelines/stable_diffusion/latent_upscale
        title: Latent upscaler
      - local: api/pipelines/stable_diffusion/upscale
        title: Super-resolution
      - local: api/pipelines/stable_diffusion/ldm3d_diffusion
        title: LDM3D Text-to-(RGB, Depth)
      - local: api/pipelines/stable_diffusion/adapter
        title: Stable Diffusion T2I-adapter
      - local: api/pipelines/stable_diffusion/gligen
        title: GLIGEN (Grounded Language-to-Image Generation)
      title: Stable Diffusion
    - local: api/pipelines/stable_unclip
      title: Stable unCLIP
    - local: api/pipelines/stochastic_karras_ve
      title: Stochastic Karras VE
    - local: api/pipelines/model_editing
      title: Text-to-image model editing
    - local: api/pipelines/text_to_video
      title: Text-to-video
    - local: api/pipelines/text_to_video_zero
      title: Text2Video-Zero
    - local: api/pipelines/unclip
      title: UnCLIP
    - local: api/pipelines/latent_diffusion_uncond
      title: Unconditional Latent Diffusion
    - local: api/pipelines/unidiffuser
      title: UniDiffuser
    - local: api/pipelines/value_guided_sampling
      title: Value-guided sampling
    - local: api/pipelines/versatile_diffusion
      title: Versatile Diffusion
    - local: api/pipelines/vq_diffusion
      title: VQ Diffusion
    - local: api/pipelines/wuerstchen
      title: Wuerstchen
    title: Pipelines
  - sections:
    - local: api/schedulers/overview
      title: Overview
    - local: api/schedulers/cm_stochastic_iterative
      title: CMStochasticIterativeScheduler
    - local: api/schedulers/ddim_inverse
      title: DDIMInverseScheduler
    - local: api/schedulers/ddim
      title: DDIMScheduler
    - local: api/schedulers/ddpm
      title: DDPMScheduler
    - local: api/schedulers/deis
      title: DEISMultistepScheduler
    - local: api/schedulers/multistep_dpm_solver_inverse
      title: DPMSolverMultistepInverse
    - local: api/schedulers/multistep_dpm_solver
      title: DPMSolverMultistepScheduler
    - local: api/schedulers/dpm_sde
      title: DPMSolverSDEScheduler
    - local: api/schedulers/singlestep_dpm_solver
      title: DPMSolverSinglestepScheduler
    - local: api/schedulers/euler_ancestral
      title: EulerAncestralDiscreteScheduler
    - local: api/schedulers/euler
      title: EulerDiscreteScheduler
    - local: api/schedulers/heun
      title: HeunDiscreteScheduler
    - local: api/schedulers/ipndm
      title: IPNDMScheduler
    - local: api/schedulers/stochastic_karras_ve
      title: KarrasVeScheduler
    - local: api/schedulers/dpm_discrete_ancestral
      title: KDPM2AncestralDiscreteScheduler
    - local: api/schedulers/dpm_discrete
      title: KDPM2DiscreteScheduler
    - local: api/schedulers/lcm
      title: LCMScheduler
    - local: api/schedulers/lms_discrete
      title: LMSDiscreteScheduler
    - local: api/schedulers/pndm
      title: PNDMScheduler
    - local: api/schedulers/repaint
      title: RePaintScheduler
    - local: api/schedulers/score_sde_ve
      title: ScoreSdeVeScheduler
    - local: api/schedulers/score_sde_vp
      title: ScoreSdeVpScheduler
    - local: api/schedulers/unipc
      title: UniPCMultistepScheduler
    - local: api/schedulers/vq_diffusion
      title: VQDiffusionScheduler
    title: Schedulers
  - sections:
    - local: api/internal_classes_overview
      title: Overview
    - local: api/attnprocessor
      title: Attention Processor
    - local: api/activations
      title: Custom activation functions
    - local: api/normalization
      title: Custom normalization layers
    - local: api/utilities
      title: Utilities
    - local: api/image_processor
      title: VAE Image Processor
    title: Internal classes   
  title: API<|MERGE_RESOLUTION|>--- conflicted
+++ resolved
@@ -38,6 +38,8 @@
       title: Load adapters
     - local: using-diffusers/push_to_hub
       title: Push files to the Hub
+    - local: using-diffusers/workflows
+      title: Load a workflow
     title: Loading & Hub
   - sections:
     - local: using-diffusers/unconditional_image_generation
@@ -164,19 +166,6 @@
   title: Conceptual Guides
 - sections:
   - sections:
-<<<<<<< HEAD
-    - local: api/activations
-      title: Custom activation functions
-    - local: api/normalization
-      title: Custom normalization layers
-    - local: api/workflows
-      title: Shareable workflows
-    - local: api/attnprocessor
-      title: Attention Processor
-    - local: api/logging
-      title: Logging
-=======
->>>>>>> 9135e54e
     - local: api/configuration
       title: Configuration
     - local: api/loaders
